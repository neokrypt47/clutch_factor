--- conflicted
+++ resolved
@@ -1,21 +1,13 @@
 import os
 import time
 import asyncio
-<<<<<<< HEAD
 from datetime import date
 from typing import List, Dict
-=======
-from typing import List
->>>>>>> 83b2d59d
-
 import pandas as pd
 import requests
 import httpx
 from dotenv import load_dotenv
-<<<<<<< HEAD
-=======
 from requests.adapters import HTTPAdapter, Retry
->>>>>>> 83b2d59d
 from tenacity import retry, stop_after_attempt, wait_exponential
 
 load_dotenv()
@@ -42,16 +34,7 @@
 # Reusable requests session
 SESSION = requests.Session()
 
-<<<<<<< HEAD
-# Pause between requests (seconds) to respect API rate limits
-THROTTLE = 1
 
-@retry(
-    stop=stop_after_attempt(5),
-    wait=wait_exponential(multiplier=1, min=1, max=10),
-    reraise=True,
-)
-=======
 # Configure a requests session with retry and exponential backoff
 RETRY_STRATEGY = Retry(
     total=5,
@@ -67,7 +50,7 @@
 # Pause between requests (seconds) to respect API rate limits
 THROTTLE = 1
 
->>>>>>> 83b2d59d
+
 def get_fixtures(league_id: int, season: int) -> List[int]:
     url = f"https://{HOST}/v3/fixtures"
     params = {"league": league_id, "season": season}
@@ -84,27 +67,18 @@
     res.raise_for_status()
     return res.json()['response']
 
-<<<<<<< HEAD
-async def fetch_events_async(
-    fixture_ids: List[int], league: str, season: int
-) -> List[dict]:
-=======
-async def fetch_events_async(fixture_ids: List[int]) -> List[dict]:
->>>>>>> 83b2d59d
+
     """Fetch events concurrently using httpx."""
     events: List[dict] = []
     sem = asyncio.Semaphore(5)
     async with httpx.AsyncClient() as client:
 
-<<<<<<< HEAD
+
         @retry(
             stop=stop_after_attempt(5),
             wait=wait_exponential(multiplier=1, min=1, max=10),
             reraise=True,
         )
-=======
-        @retry(stop=stop_after_attempt(5), wait=wait_exponential(multiplier=1, min=1, max=10), reraise=True)
->>>>>>> 83b2d59d
         async def _get(fixture_id: int):
             async with sem:
                 url = f"https://{HOST}/v3/fixtures/events"
@@ -112,17 +86,13 @@
                 res = await client.get(url, headers=HEADERS, params=params)
                 res.raise_for_status()
                 await asyncio.sleep(THROTTLE)
-<<<<<<< HEAD
+
                 data = res.json()["response"]
             for e in data:
                 e["fixture_id"] = fixture_id
                 e["league"] = league
                 e["season"] = season
-=======
-                data = res.json()['response']
-            for e in data:
-                e['fixture_id'] = fixture_id
->>>>>>> 83b2d59d
+
                 events.append(e)
 
         tasks = [asyncio.create_task(_get(fid)) for fid in fixture_ids]
@@ -134,7 +104,6 @@
 
 
 def main(use_async: bool = False) -> None:
-<<<<<<< HEAD
     all_events: List[dict] = []
 
     for season in SEASONS:
@@ -162,25 +131,7 @@
                         time.sleep(THROTTLE)
                     except Exception as ex:
                         print(f"Failed for fixture {fixture_id}: {ex}")
-=======
-    fixture_ids = get_fixtures(LEAGUE_ID, SEASON)
-    print(f"Found {len(fixture_ids)} fixtures.")
 
-    if use_async:
-        all_events = asyncio.run(fetch_events_async(fixture_ids))
-    else:
-        all_events: List[dict] = []
-        for i, fixture_id in enumerate(fixture_ids):
-            print(f"[{i+1}/{len(fixture_ids)}] Fetching events for match {fixture_id}")
-            try:
-                events = get_events(fixture_id)
-                for e in events:
-                    e['fixture_id'] = fixture_id
-                    all_events.append(e)
-                time.sleep(THROTTLE)
-            except Exception as ex:
-                print(f"Failed for fixture {fixture_id}: {ex}")
->>>>>>> 83b2d59d
 
     # Convert to DataFrame and save
     df = pd.json_normalize(all_events)

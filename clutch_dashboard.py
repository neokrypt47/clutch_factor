import streamlit as st
import pandas as pd
import plotly.express as px

# Load the clutch data
<<<<<<< HEAD
df = pd.read_csv("clutch_summary.csv")
=======
df = pd.read_csv("clutch_summary.csv", index_col="player_name")
>>>>>>> 74eb382e

# Normalize possible column names
if "season" in df.columns and "year" not in df.columns:
    df.rename(columns={"season": "year"}, inplace=True)

<<<<<<< HEAD
# Determine which column describes the league. Prefer the readable name
# if present, otherwise fall back to the numeric identifier.
league_col = "league" if "league" in df.columns else "league_id" if "league_id" in df.columns else None

df.set_index("player_name", inplace=True)
=======
# Ensure league and year columns exist so dropdowns always render
if "league" not in df.columns:
    df["league"] = "All"
if "year" not in df.columns:
    df["year"] = "All"
>>>>>>> 74eb382e

st.set_page_config(page_title="Clutch Player Dashboard", layout="wide")
st.title("🧠 Clutch Score Dashboard")
st.markdown("Visualizing late-game goals and assists under pressure (Minute ≥ 76).")

# Dropdown filters for league and year
<<<<<<< HEAD
league_options = sorted(df[league_col].dropna().unique()) if league_col else []
league = st.selectbox("League", ["All"] + list(league_options))
if league != "All" and league_col:
    df = df[df[league_col] == league]

year_options = sorted(df["year"].dropna().unique()) if "year" in df.columns else []
year = st.selectbox("Year", ["All"] + list(year_options))
if year != "All" and "year" in df.columns:
=======
league = st.selectbox(
    "League", ["All"] + sorted([l for l in df["league"].unique() if l != "All"]), index=0
)
if league != "All":
    df = df[df["league"] == league]

year = st.selectbox(
    "Year", ["All"] + sorted([y for y in df["year"].unique() if y != "All"]), index=0
)
if year != "All":
>>>>>>> 74eb382e
    df = df[df["year"] == year]

# Show top N players
top_n = st.slider("Show Top N Players", min_value=5, max_value=50, value=10)
top_df = df.sort_values("Clutch_Score", ascending=False).head(top_n).reset_index()

# 📊 Interactive bar chart with Plotly
fig = px.bar(
    top_df,
    x="player_name",
    y="Clutch_Score",
    color="Clutch_Score",
    hover_data=["Clutch_Goal", "Clutch_Assist", "Score_per_Match", "Clutch_Matches"],
    labels={"player_name": "Player", "Clutch_Score": "Clutch Score"},
    title=f"Top {top_n} Clutch Players"
)

fig.update_layout(
    xaxis_tickangle=-45,
    hovermode="x",
    plot_bgcolor="rgba(0,0,0,0)",
    paper_bgcolor="rgba(0,0,0,0)",
)

st.plotly_chart(fig, use_container_width=True)

# Optional: Player selection
player = st.selectbox("Select a Player to View Stats", df.index.sort_values())
if player:
    st.subheader(f"📊 Stats for {player}")
    st.write(df.loc[player])<|MERGE_RESOLUTION|>--- conflicted
+++ resolved
@@ -3,36 +3,28 @@
 import plotly.express as px
 
 # Load the clutch data
-<<<<<<< HEAD
+
 df = pd.read_csv("clutch_summary.csv")
-=======
-df = pd.read_csv("clutch_summary.csv", index_col="player_name")
->>>>>>> 74eb382e
+
 
 # Normalize possible column names
 if "season" in df.columns and "year" not in df.columns:
     df.rename(columns={"season": "year"}, inplace=True)
 
-<<<<<<< HEAD
+
 # Determine which column describes the league. Prefer the readable name
 # if present, otherwise fall back to the numeric identifier.
 league_col = "league" if "league" in df.columns else "league_id" if "league_id" in df.columns else None
 
 df.set_index("player_name", inplace=True)
-=======
-# Ensure league and year columns exist so dropdowns always render
-if "league" not in df.columns:
-    df["league"] = "All"
-if "year" not in df.columns:
-    df["year"] = "All"
->>>>>>> 74eb382e
+
 
 st.set_page_config(page_title="Clutch Player Dashboard", layout="wide")
 st.title("🧠 Clutch Score Dashboard")
 st.markdown("Visualizing late-game goals and assists under pressure (Minute ≥ 76).")
 
 # Dropdown filters for league and year
-<<<<<<< HEAD
+
 league_options = sorted(df[league_col].dropna().unique()) if league_col else []
 league = st.selectbox("League", ["All"] + list(league_options))
 if league != "All" and league_col:
@@ -41,18 +33,7 @@
 year_options = sorted(df["year"].dropna().unique()) if "year" in df.columns else []
 year = st.selectbox("Year", ["All"] + list(year_options))
 if year != "All" and "year" in df.columns:
-=======
-league = st.selectbox(
-    "League", ["All"] + sorted([l for l in df["league"].unique() if l != "All"]), index=0
-)
-if league != "All":
-    df = df[df["league"] == league]
 
-year = st.selectbox(
-    "Year", ["All"] + sorted([y for y in df["year"].unique() if y != "All"]), index=0
-)
-if year != "All":
->>>>>>> 74eb382e
     df = df[df["year"] == year]
 
 # Show top N players
